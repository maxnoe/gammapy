--- conflicted
+++ resolved
@@ -1226,11 +1226,7 @@
     tag = "TableModel"
 
     def __init__(
-<<<<<<< HEAD
-        self, energy, values, norm=1, tilt=0, reference="1 TeV", values_scale="log", interp_kwargs=None, meta=None
-=======
-        self, energy, values, norm=1, interp_kwargs=None, meta=None
->>>>>>> 84873691
+        self, energy, values, norm=1, tilt=0, reference="1 TeV", interp_kwargs=None, meta=None
     ):
         self.norm = Parameter("norm", norm, unit="")
         self.tilt = Parameter("tilt", tilt, unit="", frozen=True)
