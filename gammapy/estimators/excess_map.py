# Licensed under a 3-clause BSD style license - see LICENSE.rst
import copy
import logging
import numpy as np
from astropy.convolution import Tophat2DKernel
from astropy.coordinates import Angle
import astropy.units as u
from gammapy.datasets import MapDataset, MapDatasetOnOff, Datasets
from gammapy.maps import Map
from gammapy.stats import CashCountsStatistic, WStatCountsStatistic
from .core import Estimator
from .utils import estimate_exposure_reco_energy

__all__ = [
    "ExcessMapEstimator",
]

log = logging.getLogger(__name__)


def convolved_map_dataset_counts_statistics(dataset, kernel, apply_mask_fit=False):
    """Return CountsDataset objects containing smoothed maps from the MapDataset"""
    # Kernel is modified later make a copy here
    kernel = copy.deepcopy(kernel)
    kernel.normalize("peak")

    mask = np.ones(dataset.data_shape, dtype=bool)
    if dataset.mask_safe:
        mask *= dataset.mask_safe
    if apply_mask_fit:
        mask *= dataset.mask_fit

    # fft convolution adds numerical noise, to ensure integer results we call
    # np.rint
    n_on = dataset.counts * mask
<<<<<<< HEAD
    npred = dataset.npred() * mask

    if return_image:
        n_on = n_on.sum_over_axes(keepdims=True)
        npred = npred.sum_over_axes(keepdims=True)
=======
    n_on = n_on.sum_over_axes(keepdims=True)
>>>>>>> a0420668
    n_on_conv = np.rint(n_on.convolve(kernel.array).data)

    if isinstance(dataset, MapDatasetOnOff):
        n_off = dataset.counts_off * mask
        a_on = dataset.acceptance * mask
        a_off = dataset.acceptance_off * mask

<<<<<<< HEAD
        if return_image:
            n_off = n_off.sum_over_axes(keepdims=True)
            a_on = a_on.sum_over_axes(keepdims=True)
            a_off = a_off.sum_over_axes(keepdims=True)
=======
        background = background.sum_over_axes(keepdims=True)
        n_off = n_off.sum_over_axes(keepdims=True)
>>>>>>> a0420668

        n_off_conv = n_off.convolve(kernel.array)
        mu_sig_conv = npred.convolve(kernel.array)

        with np.errstate(invalid="ignore", divide="ignore"):
            alpha_conv = a_on.convolve(kernel.array) / a_off.convolve(kernel.array)

        return WStatCountsStatistic(
            n_on_conv.data, n_off_conv.data, alpha_conv.data, mu_sig_conv
        )
    else:
<<<<<<< HEAD
=======
        npred = dataset.npred() * mask
        npred = npred.sum_over_axes(keepdims=True)
>>>>>>> a0420668
        background_conv = npred.convolve(kernel.array)
        return CashCountsStatistic(n_on_conv.data, background_conv.data)


class ExcessMapEstimator(Estimator):
    """Computes correlated excess, significance and errors for MapDatasets.

    Parameters
    ----------
    correlation_radius : ~astropy.coordinate.Angle
        correlation radius to use
    n_sigma : float
        Confidence level for the asymmetric errors expressed in number of sigma.
        Default is 1.
    n_sigma_ul : float
        Confidence level for the upper limits expressed in number of sigma.
        Default is 3.
    selection_optional : list of str
        Which additional maps to estimate besides delta TS, significance and symmetric error.
        Available options are:

            * "flux": estimate flux map
            * "errn-errp": estimate asymmetric errors.
            * "ul": estimate upper limits.

        By default all additional quantities are estimated.
    e_edges : `~astropy.units.Quantity`
        Energy edges of the target excess maps bins.
    apply_mask_fit : Bool
        Apply a mask for the computation.
        A `~gammapy.datasets.MapDataset.mask_fit` must be present on the input dataset
    """

    tag = "ExcessMapEstimator"
    _available_selection_optional = ["errn-errp", "ul"]

    def __init__(
        self,
        correlation_radius="0.1 deg",
        n_sigma=1,
        n_sigma_ul=3,
        selection_optional="all",
        e_edges=None,
        apply_mask_fit=False,
        return_image=False,
    ):
        self.correlation_radius = correlation_radius
        self.n_sigma = n_sigma
        self.n_sigma_ul = n_sigma_ul
        self.apply_mask_fit = apply_mask_fit
        self.selection_optional = selection_optional
        self.e_edges = e_edges

    @property
    def correlation_radius(self):
        return self._correlation_radius

    @correlation_radius.setter
    def correlation_radius(self, correlation_radius):
        """Sets radius"""
        self._correlation_radius = Angle(correlation_radius)

    def run(self, dataset):
        """Compute correlated excess, Li & Ma significance and flux maps

        Parameters
        ----------
        dataset : `~gammapy.datasets.MapDataset` or `~gammapy.datasets.MapDatasetOnOff`
            input dataset

        Returns
        -------
        images : dict
            Dictionary containing result correlated maps. Keys are:

                * counts : correlated counts map
                * background : correlated background map
                * excess : correlated excess map
                * ts : delta TS map
                * significance : sqrt(delta TS), or Li-Ma significance map
                * err : symmetric error map (from covariance)
                * flux : flux map. An exposure map must be present in the dataset to compute flux map
                * errn : negative error map
                * errp : positive error map
                * ul : upper limit map

        """
        if not isinstance(dataset, MapDataset):
            raise ValueError("Unsupported dataset type")

        # TODO: add support for joint excess estimate to ExcessMapEstimator?
        datasets = Datasets(dataset)

        if self.e_edges is None:
            energy_axis = dataset.counts.geom.get_axis_by_name("energy")
            e_edges = u.Quantity([energy_axis.edges[0], energy_axis.edges[-1]])
        else:
            e_edges = self.e_edges

        results = []

        for e_min, e_max in zip(e_edges[:-1], e_edges[1:]):
            sliced_dataset = datasets.slice_energy(e_min, e_max)[0]

            result = self.estimate_excess_map(sliced_dataset)
            results.append(result)

        results_all = {}

        for name in results[0].keys():
            map_all = Map.from_images(images=[_[name] for _ in results])
            results_all[name] = map_all

        return results_all

    def estimate_excess_map(self, dataset):
        """Estimate excess and ts maps for single dataset.

        If exposure is defined, a flux map is also computed.

        Parameters
        ----------
        dataset : `MapDataset`
            Map dataset
        """

        pixel_size = np.mean(np.abs(dataset.counts.geom.wcs.wcs.cdelt))
        size = self.correlation_radius.deg / pixel_size
        kernel = Tophat2DKernel(size)

        counts_stat = convolved_map_dataset_counts_statistics(
            dataset, kernel, self.apply_mask_fit)

        geom = dataset.counts.geom.squash("energy")

        n_on = Map.from_geom(geom, data=counts_stat.n_on)
        bkg = Map.from_geom(geom, data=counts_stat.n_on - counts_stat.excess)
        excess = Map.from_geom(geom, data=counts_stat.excess)

        result = {"counts": n_on, "background": bkg, "excess": excess}

        tsmap = Map.from_geom(geom, data=counts_stat.delta_ts)
        significance = Map.from_geom(geom, data=counts_stat.significance)
        result.update({"ts": tsmap, "significance": significance})

        err = Map.from_geom(geom, data=counts_stat.error * self.n_sigma)
        result.update({"err": err})

        if dataset.exposure:
            reco_exposure = estimate_exposure_reco_energy(dataset)
            reco_exposure = reco_exposure.sum_over_axes(keepdims=True)
            flux = excess / reco_exposure
            flux.quantity = flux.quantity.to("1 / (cm2 s)")
        else:
            flux = Map.from_geom(
                geom=dataset.counts.geom, data=np.nan * np.ones(dataset.data_shape)
            )
        result.update({"flux": flux})

        if "errn-errp" in self.selection_optional:
            errn = Map.from_geom(geom, data=counts_stat.compute_errn(self.n_sigma))
            errp = Map.from_geom(geom, data=counts_stat.compute_errp(self.n_sigma))
            result.update({"errn": errn, "errp": errp})

        if "ul" in self.selection_optional:
            ul = Map.from_geom(
                geom, data=counts_stat.compute_upper_limit(self.n_sigma_ul)
            )
            result.update({"ul": ul})

        return result<|MERGE_RESOLUTION|>--- conflicted
+++ resolved
@@ -33,15 +33,10 @@
     # fft convolution adds numerical noise, to ensure integer results we call
     # np.rint
     n_on = dataset.counts * mask
-<<<<<<< HEAD
     npred = dataset.npred() * mask
-
-    if return_image:
-        n_on = n_on.sum_over_axes(keepdims=True)
-        npred = npred.sum_over_axes(keepdims=True)
-=======
     n_on = n_on.sum_over_axes(keepdims=True)
->>>>>>> a0420668
+    npred = npred.sum_over_axes(keepdims=True)
+
     n_on_conv = np.rint(n_on.convolve(kernel.array).data)
 
     if isinstance(dataset, MapDatasetOnOff):
@@ -49,16 +44,10 @@
         a_on = dataset.acceptance * mask
         a_off = dataset.acceptance_off * mask
 
-<<<<<<< HEAD
-        if return_image:
-            n_off = n_off.sum_over_axes(keepdims=True)
-            a_on = a_on.sum_over_axes(keepdims=True)
-            a_off = a_off.sum_over_axes(keepdims=True)
-=======
-        background = background.sum_over_axes(keepdims=True)
         n_off = n_off.sum_over_axes(keepdims=True)
->>>>>>> a0420668
-
+        a_on = a_on.sum_over_axes(keepdims=True)
+        a_off = a_off.sum_over_axes(keepdims=True)
+        
         n_off_conv = n_off.convolve(kernel.array)
         mu_sig_conv = npred.convolve(kernel.array)
 
@@ -69,11 +58,6 @@
             n_on_conv.data, n_off_conv.data, alpha_conv.data, mu_sig_conv
         )
     else:
-<<<<<<< HEAD
-=======
-        npred = dataset.npred() * mask
-        npred = npred.sum_over_axes(keepdims=True)
->>>>>>> a0420668
         background_conv = npred.convolve(kernel.array)
         return CashCountsStatistic(n_on_conv.data, background_conv.data)
 
