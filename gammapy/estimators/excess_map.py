--- conflicted
+++ resolved
@@ -36,15 +36,6 @@
         acceptance_off = dataset.acceptance_off * mask
 
         npred_sig_convolve = npred_sig.convolve(kernel.array)
-<<<<<<< HEAD
-        acceptance_on_convolve = acceptance_on.convolve(kernel.array)
-        if correlate_off:
-            n_off = n_off.convolve(kernel.array)
-            acceptance_off = acceptance_off.convolve(kernel.array)
-
-        with np.errstate(invalid="ignore", divide="ignore"):
-            alpha = acceptance_on_convolve / acceptance_off
-=======
         if correlate_off:
             background = dataset.background * dataset.mask
             background.data[dataset.acceptance_off == 0] = 0.
@@ -59,7 +50,6 @@
 
             with np.errstate(invalid="ignore", divide="ignore"):
                 alpha = acceptance_on_convolve / acceptance_off
->>>>>>> e744b42c
 
         return WStatCountsStatistic(
             n_on_conv.data, n_off.data, alpha.data, npred_sig_convolve.data
@@ -85,10 +75,6 @@
         artifacts and the double correlation, the `ExcessMapEstimator` has to
         be applied per dataset and the resulting maps need to be stacked, taking
         the :term:`FoV` cut into account.
-
-    Some background estimation techniques like ring background or adaptive ring background will provide already
-    correlated data for OFF. In the case of already correlated OFF data, the OFF data should not be correlated again,
-    and so the option correlate_off should set to False (default).
 
     Parameters
     ----------
@@ -112,16 +98,11 @@
     apply_mask_fit : bool
         Apply a mask for the computation.
         A `~gammapy.datasets.MapDataset.mask_fit` must be present on the input dataset
-<<<<<<< HEAD
-    correlate_off : Bool
-        Correlate OFF events in the case of a MapDatasetOnOff
-=======
     correlate_off : bool
         Correlate OFF events in the case of a `MapDatasetOnOff`. Default is True.
     spectral_model : `~gammapy.modeling.models.SpectralModel`
         Spectral model used for the computation of the flux map. 
         If None, a Power Law of index 2 is assumed (default). 
->>>>>>> e744b42c
     """
 
     tag = "ExcessMapEstimator"
@@ -131,20 +112,12 @@
         self,
         correlation_radius="0.1 deg",
         n_sigma=1,
-<<<<<<< HEAD
-        n_sigma_ul=3,
-        selection_optional=None,
-        energy_edges=None,
-        apply_mask_fit=False,
-        correlate_off=False
-=======
         n_sigma_ul=2,
         selection_optional=None,
         energy_edges=None,
         apply_mask_fit=False,
         correlate_off=True,
         spectral_model=None,
->>>>>>> e744b42c
     ):
         self.correlation_radius = correlation_radius
         self.n_sigma = n_sigma
@@ -153,14 +126,11 @@
         self.selection_optional = selection_optional
         self.energy_edges = energy_edges
         self.correlate_off = correlate_off
-<<<<<<< HEAD
-=======
 
         if spectral_model is None:
             spectral_model = PowerLawSpectralModel(index=2)
 
         self.spectral_model = spectral_model
->>>>>>> e744b42c
 
     @property
     def correlation_radius(self):
@@ -240,13 +210,9 @@
         else:
             mask = np.ones(dataset.data_shape, dtype=bool)
 
-<<<<<<< HEAD
-        counts_stat = convolved_map_dataset_counts_statistics(dataset, kernel, mask, self.correlate_off)
-=======
         counts_stat = convolved_map_dataset_counts_statistics(
             dataset, kernel, mask, self.correlate_off
         )
->>>>>>> e744b42c
 
         n_on = Map.from_geom(geom, data=counts_stat.n_on)
         bkg = Map.from_geom(geom, data=counts_stat.n_on - counts_stat.n_sig)
@@ -262,11 +228,7 @@
         result.update({"err": err})
 
         if dataset.exposure:
-<<<<<<< HEAD
-            reco_exposure = estimate_exposure_reco_energy(dataset)
-=======
             reco_exposure = estimate_exposure_reco_energy(dataset, self.spectral_model)
->>>>>>> e744b42c
             with np.errstate(invalid="ignore", divide="ignore"):
                 flux = excess / reco_exposure
             flux.quantity = flux.quantity.to("1 / (cm2 s)")
