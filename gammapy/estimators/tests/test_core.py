--- conflicted
+++ resolved
@@ -2,124 +2,11 @@
 import pytest
 import numpy as np
 from numpy.testing import assert_allclose
-<<<<<<< HEAD
-from astropy.table import Table
-import astropy.units as u
-from gammapy.modeling.models import PowerLawSpectralModel
-from gammapy.maps import MapAxis, WcsNDMap
-from gammapy.estimators.core import FluxEstimate
-=======
 import astropy.units as u
 from gammapy.modeling.models import PowerLawSpectralModel
 from gammapy.maps import MapAxis, WcsNDMap,RegionGeom, Maps
->>>>>>> e744b42c
 from gammapy.estimators import ESTIMATOR_REGISTRY
 
 
 def test_estimator_registry():
     assert "Estimator" in str(ESTIMATOR_REGISTRY)
-<<<<<<< HEAD
-
-
-@pytest.fixture(scope="session")
-def table_flux_estimate():
-    axis = MapAxis.from_energy_edges((0.1, 1.0, 10.0), unit="TeV")
-
-    cols = dict()
-    cols["norm"] = np.array([1.0, 1.0])
-    cols["norm_err"] = np.array([0.1, 0.1])
-    cols["norm_errn"] = np.array([0.2, 0.2])
-    cols["norm_errp"] = np.array([0.15, 0.15])
-    cols["norm_ul"] = np.array([2.0, 2.0])
-    cols["e_min"] = axis.edges[:-1]
-    cols["e_max"] = axis.edges[1:]
-
-    table = Table(cols, names=cols.keys())
-
-    return table
-
-
-@pytest.fixture(scope="session")
-def map_flux_estimate():
-    axis = MapAxis.from_energy_edges((0.1, 1.0, 10.0), unit="TeV")
-
-    nmap = WcsNDMap.create(npix=5, axes=[axis])
-
-    cols = dict()
-    cols["norm"] = nmap.copy(data=1.0)
-    cols["norm_err"] = nmap.copy(data=0.1)
-    cols["norm_errn"] = nmap.copy(data=0.2)
-    cols["norm_errp"] = nmap.copy(data=0.15)
-    cols["norm_ul"] = nmap.copy(data=2.0)
-
-    return cols
-
-
-class TestFluxEstimate:
-    def test_table_properties(self, table_flux_estimate):
-        model = PowerLawSpectralModel(amplitude="1e-10 cm-2s-1TeV-1", index=2)
-        fe = FluxEstimate(data=table_flux_estimate, spectral_model=model)
-
-        assert fe.dnde.unit == u.Unit("cm-2s-1TeV-1")
-        assert_allclose(fe.dnde.value, [1e-9, 1e-11])
-        assert_allclose(fe.dnde_err.value, [1e-10, 1e-12])
-        assert_allclose(fe.dnde_errn.value, [2e-10, 2e-12])
-        assert_allclose(fe.dnde_errp.value, [1.5e-10, 1.5e-12])
-        assert_allclose(fe.dnde_ul.value, [2e-9, 2e-11])
-
-        assert fe.e2dnde.unit == u.Unit("TeV cm-2s-1")
-        assert_allclose(fe.e2dnde.value, [1e-10, 1e-10])
-
-        assert fe.flux.unit == u.Unit("cm-2s-1")
-        assert_allclose(fe.flux.value, [9e-10, 9e-11])
-
-        assert fe.eflux.unit == u.Unit("TeV cm-2s-1")
-        assert_allclose(fe.eflux.value, [2.302585e-10, 2.302585e-10])
-
-    def test_missing_column(self, table_flux_estimate):
-        table_flux_estimate.remove_column("norm_errn")
-        model = PowerLawSpectralModel(amplitude="1e-10 cm-2s-1TeV-1", index=2)
-        fe = FluxEstimate(data=table_flux_estimate, spectral_model=model)
-
-        with pytest.raises(KeyError):
-            fe.dnde_errn
-
-    def test_map_properties(self, map_flux_estimate):
-        model = PowerLawSpectralModel(amplitude="1e-10 cm-2s-1TeV-1", index=2)
-        fe = FluxEstimate(data=map_flux_estimate, spectral_model=model)
-
-        assert fe.dnde.unit == u.Unit("cm-2s-1TeV-1")
-        assert_allclose(fe.dnde.quantity.value[:, 2, 2], [1e-9, 1e-11])
-        assert_allclose(fe.dnde_err.quantity.value[:, 2, 2], [1e-10, 1e-12])
-        assert_allclose(fe.dnde_errn.quantity.value[:, 2, 2], [2e-10, 2e-12])
-        assert_allclose(fe.dnde_errp.quantity.value[:, 2, 2], [1.5e-10, 1.5e-12])
-        assert_allclose(fe.dnde_ul.quantity.value[:, 2, 2], [2e-9, 2e-11])
-
-        assert fe.e2dnde.unit == u.Unit("TeV cm-2s-1")
-        assert_allclose(fe.e2dnde.quantity.value[:, 2, 2], [1e-10, 1e-10])
-        assert_allclose(fe.e2dnde_err.quantity.value[:, 2, 2], [1e-11, 1e-11])
-        assert_allclose(fe.e2dnde_errn.quantity.value[:, 2, 2], [2e-11, 2e-11])
-        assert_allclose(fe.e2dnde_errp.quantity.value[:, 2, 2], [1.5e-11, 1.5e-11])
-        assert_allclose(fe.e2dnde_ul.quantity.value[:, 2, 2], [2e-10, 2e-10])
-
-        assert fe.flux.unit == u.Unit("cm-2s-1")
-        assert_allclose(fe.flux.quantity.value[:, 2, 2], [9e-10, 9e-11])
-        assert_allclose(fe.flux_err.quantity.value[:, 2, 2], [9e-11, 9e-12])
-        assert_allclose(fe.flux_errn.quantity.value[:, 2, 2], [1.8e-10, 1.8e-11])
-        assert_allclose(fe.flux_errp.quantity.value[:, 2, 2], [1.35e-10, 1.35e-11])
-        assert_allclose(fe.flux_ul.quantity.value[:, 2, 2], [1.8e-9, 1.8e-10])
-
-        assert fe.eflux.unit == u.Unit("TeV cm-2s-1")
-        assert_allclose(fe.eflux.quantity.value[:, 2, 2], [2.302585e-10, 2.302585e-10])
-        assert_allclose(
-            fe.eflux_err.quantity.value[:, 2, 2], [2.302585e-11, 2.302585e-11]
-        )
-        assert_allclose(
-            fe.eflux_errn.quantity.value[:, 2, 2], [4.60517e-11, 4.60517e-11]
-        )
-        assert_allclose(
-            fe.eflux_errp.quantity.value[:, 2, 2], [3.4538775e-11, 3.4538775e-11]
-        )
-        assert_allclose(fe.eflux_ul.quantity.value[:, 2, 2], [4.60517e-10, 4.60517e-10])
-=======
->>>>>>> e744b42c
