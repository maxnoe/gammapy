# Licensed under a 3-clause BSD style license - see LICENSE.rst
"""Spatial models."""
import logging
import numpy as np
import scipy.integrate
import scipy.special
import astropy.units as u
from astropy.coordinates import Angle, SkyCoord
from astropy.coordinates.angle_utilities import angular_separation, position_angle
from astropy.utils import lazyproperty
from regions import (
    CircleAnnulusSkyRegion,
    CircleSkyRegion,
    EllipseSkyRegion,
    PointSkyRegion,
    RectangleSkyRegion,
)
from gammapy.maps import Map, WcsGeom
from gammapy.modeling import Parameter
from gammapy.utils.gauss import Gauss2DPDF
from gammapy.utils.scripts import make_path
from .core import Model
import os

log = logging.getLogger(__name__)

MAX_OVERSAMPLING = 200

def compute_sigma_eff(lon_0, lat_0, lon, lat, phi, major_axis, e):
    """Effective radius, used for the evaluation of elongated models"""
    phi_0 = position_angle(lon_0, lat_0, lon, lat)
    d_phi = phi - phi_0
    minor_axis = Angle(major_axis * np.sqrt(1 - e ** 2))

    a2 = (major_axis * np.sin(d_phi)) ** 2
    b2 = (minor_axis * np.cos(d_phi)) ** 2
    denominator = np.sqrt(a2 + b2)
    sigma_eff = major_axis * minor_axis / denominator
    return minor_axis, sigma_eff


class SpatialModel(Model):
    """Spatial model base class."""

    _type = "spatial"

    def __init__(self, **kwargs):
        frame = kwargs.pop("frame", "icrs")
        super().__init__(**kwargs)
        if not hasattr(self, "frame"):
            self.frame = frame

    def __call__(self, lon, lat, energy=None):
        """Call evaluate method"""
        kwargs = {par.name: par.quantity for par in self.parameters}

        if energy is None and self.is_energy_dependent:
            raise ValueError("Missing energy value for evaluation")

        if energy is not None:
            kwargs["energy"] = energy

        return self.evaluate(lon, lat, **kwargs)

<<<<<<< HEAD
=======
    @property
    def evaluation_bin_size_min(self):
        return None

>>>>>>> e744b42c
    # TODO: make this a hard-coded class attribute?
    @lazyproperty
    def is_energy_dependent(self):
        varnames = self.evaluate.__code__.co_varnames
        return "energy" in varnames

    @property
    def position(self):
        """Spatial model center position (`SkyCoord`)"""
        lon = self.lon_0.quantity
        lat = self.lat_0.quantity
        return SkyCoord(lon, lat, frame=self.frame)

    @position.setter
    def position(self, skycoord):
        """Spatial model center position"""
        coord = skycoord.transform_to(self.frame)
        self.lon_0.quantity = coord.data.lon
        self.lat_0.quantity = coord.data.lat

    @property
    def position_lonlat(self):
        """Spatial model center position `(lon, lat)` in rad and frame of the model"""
        lon = self.lon_0.quantity.to_value(u.rad)
        lat = self.lat_0.quantity.to_value(u.rad)
        return lon, lat

    # TODO: get rid of this!
    _phi_0 = 0.0

    @property
    def phi_0(self):
        return self._phi_0

    @phi_0.setter
    def phi_0(self, phi_0=0.0):
        self._phi_0 = phi_0

    @property
    def position_error(self):
        """Get 95% containment position error as (`~regions.EllipseSkyRegion`)"""
        if self.covariance is None:
            return EllipseSkyRegion(
                center=self.position,
                height=np.nan * u.deg,
                width=np.nan * u.deg,
                angle=np.nan * u.deg,
            )

        pars = self.parameters
        sub_covar = self.covariance.get_subcovariance(["lon_0", "lat_0"]).data.copy()
        cos_lat = np.cos(self.lat_0.quantity.to_value("rad"))
        sub_covar[0, 0] *= cos_lat ** 2.0
        sub_covar[0, 1] *= cos_lat
        sub_covar[1, 0] *= cos_lat
        eig_vals, eig_vecs = np.linalg.eig(sub_covar)
        lon_err, lat_err = np.sqrt(eig_vals)
        y_vec = eig_vecs[:, 0]
        phi = (np.arctan2(y_vec[1], y_vec[0]) * u.rad).to("deg") + self.phi_0
        err = np.sort([lon_err, lat_err])
        scale_r95 = Gauss2DPDF(sigma=1).containment_radius(0.95)
        err *= scale_r95
        if err[1] == lon_err * scale_r95:
            phi += 90 * u.deg
            height = 2 * err[1] * pars["lon_0"].unit
            width = 2 * err[0] * pars["lat_0"].unit
        else:
            height = 2 * err[1] * pars["lat_0"].unit
            width = 2 * err[0] * pars["lon_0"].unit

        return EllipseSkyRegion(
            center=self.position, height=height, width=width, angle=phi
        )

    def evaluate_geom(self, geom):
        """Evaluate model on `~gammapy.maps.Geom`

        Parameters
        ----------
        geom : `~gammapy.maps.WcsGeom` 

        Returns
        ---------
        `~gammapy.maps.Map`

        """
<<<<<<< HEAD
        coords = geom.to_image().get_coord(frame=self.frame)
=======
        coords = geom.get_coord(frame=self.frame, sparse=True)
>>>>>>> e744b42c

        if self.is_energy_dependent:
            return self(coords.lon, coords.lat, energy=coords["energy_true"])
        else:
            return self(coords.lon, coords.lat)

    def integrate_geom(self, geom, oversampling_factor=None):
        """Integrate model on `~gammapy.maps.Geom` or `~gammapy.maps.RegionGeom`.

        Integration is performed by simple rectangle approximation, the pixel center model value
        is multiplied by the pixel solid angle.
        An oversampling factor can be used for precision. By default, this parameter is set to None
        and an oversampling factor is automatically estimated based on the model estimation maximal
        bin width.

        For a RegionGeom, the model is integrated on a tangent WCS projection in the region.

        Parameters
        ----------
        geom : `~gammapy.maps.WcsGeom` or `~gammapy.maps.RegionGeom`
            The geom on which the integration is performed
        oversampling_factor : int or None
            The oversampling factor to use for integration.
            Default is None: the factor is estimated from the model minimimal bin size

        Returns
        ---------
        `~gammapy.maps.Map` or `gammapy.maps.RegionNDMap`, containing
                the integral value in each spatial bin.
        """
<<<<<<< HEAD
        if geom.is_region:
            wcs_geom = geom.to_wcs_geom().to_image()
            mask = geom.contains(wcs_geom.get_coord())
            values = self.evaluate_geom(wcs_geom)
            data = ((values * wcs_geom.solid_angle())[mask]).sum()
        else:
            values = self.evaluate_geom(geom)
            data = values * geom.solid_angle()

        return Map.from_geom(geom=geom, data=data.value, unit=data.unit)
=======
        wcs_geom = geom
        mask = None

        if geom.is_region:
            wcs_geom = geom.to_wcs_geom().to_image()

        result = Map.from_geom(geom=wcs_geom)

        pix_scale = np.max(wcs_geom.pixel_scales.to_value("deg"))
        if oversampling_factor is None:
            if self.evaluation_bin_size_min is not None:
                res_scale = self.evaluation_bin_size_min.to_value("deg")
                if res_scale>0:
                    oversampling_factor = np.minimum(int(np.ceil(pix_scale/res_scale)),
                                                     MAX_OVERSAMPLING)
                else:
                    oversampling_factor = MAX_OVERSAMPLING
            else:
                oversampling_factor = 1

        if oversampling_factor > 1:
            if self.evaluation_radius is not None:
                # Is it still needed?
                width = 2 * np.maximum(
                    self.evaluation_radius.to_value("deg"), pix_scale
                )
                wcs_geom = wcs_geom.cutout(self.position, width)

            upsampled_geom = wcs_geom.upsample(oversampling_factor)

            # assume the upsampled solid angles are approximately factor**2 smaller
            values = self.evaluate_geom(upsampled_geom) / oversampling_factor ** 2
            upsampled = Map.from_geom(upsampled_geom, unit=values.unit)
            upsampled += values

            if geom.is_region:
                mask = geom.contains(upsampled_geom.get_coord()).astype("int")

            integrated = upsampled.downsample(
                oversampling_factor, preserve_counts=True, weights=mask
            )

            # Finally stack result
            result.unit = integrated.unit
            result.stack(integrated)
        else:
            values = self.evaluate_geom(wcs_geom)
            result.unit = values.unit
            result += values

        result *= result.geom.solid_angle()

        if geom.is_region:
            mask = result.geom.region_mask([geom.region])
            result = Map.from_geom(
                geom, data=np.sum(result.data[mask]), unit=result.unit
            )
        return result
>>>>>>> e744b42c

    def to_dict(self, full_output=False):
        """Create dict for YAML serilisation"""
        data = super().to_dict(full_output)
        data["frame"] = self.frame
        data["parameters"] = data.pop("parameters")
        return data

    def _get_plot_map(self, geom):
        if self.evaluation_radius is None and geom is None:
            raise ValueError(
                f"{self.__class__.__name__} requires geom to be defined for plotting."
            )

        if geom is None:
            width = 2 * max(self.evaluation_radius, 0.1 * u.deg)
            geom = WcsGeom.create(
                skydir=self.position, frame=self.frame, width=width, binsz=0.02
            )
        data = self.evaluate_geom(geom)
        return Map.from_geom(geom, data=data.value, unit=data.unit)

    def plot(self, ax=None, geom=None, **kwargs):
        """Plot spatial model.

        Parameters
        ----------
        ax : `~matplotlib.axes.Axes`, optional
            Axis
        geom : `~gammapy.maps.WcsGeom`, optional
            Geom to use for plotting.
        **kwargs : dict
            Keyword arguments passed to `~gammapy.maps.WcsMap.plot()`

        Returns
        -------
        ax : `~matplotlib.axes.Axes`, optional
            Axis
        """
        m = self._get_plot_map(geom)
        if not m.geom.is_flat:
            raise TypeError(
                "Use .plot_interactive() or .plot_grid() for Map dimension > 2"
            )
        _, ax, _ = m.plot(ax=ax, **kwargs)
        return ax

    def plot_interative(self, ax=None, geom=None, **kwargs):
        """Plot spatial model.

        Parameters
        ----------
        ax : `~matplotlib.axes.Axes`, optional
            Axis
        geom : `~gammapy.maps.WcsGeom`, optional
            Geom to use for plotting.
        **kwargs : dict
            Keyword arguments passed to `~gammapy.maps.WcsMap.plot()`

        Returns
        -------
        ax : `~matplotlib.axes.Axes`, optional
            Axis
        """

        m = self._get_plot_map(geom)
        if m.geom.is_image:
            raise TypeError("Use .plot() for 2D Maps")
        m.plot_interactive(ax=ax, **kwargs)

    def plot_error(self, ax=None, **kwargs):
        """Plot position error

        Parameters
        ----------
        ax : `~matplotlib.axes.Axes`, optional
            Axis
        **kwargs : dict
            Keyword arguments passed to `~gammapy.maps.WcsMap.plot()`

        Returns
        -------
        ax : `~matplotlib.axes.Axes`, optional
            Axis
        """
        import matplotlib.pyplot as plt

        # plot center position
        lon, lat = self.lon_0.value, self.lat_0.value

        ax = plt.gca() if ax is None else ax

        kwargs.setdefault("marker", "x")
        kwargs.setdefault("color", "red")
        kwargs.setdefault("label", "position")

        ax.scatter(lon, lat, transform=ax.get_transform(self.frame), **kwargs)

        # plot position error
        if not np.all(self.covariance.data == 0):
            region = self.position_error.to_pixel(ax.wcs)
            artist = region.as_artist(facecolor="none", edgecolor=kwargs["color"])
            ax.add_artist(artist)

        return ax

    def plot_grid(self, geom=None, **kwargs):
        """Plot spatial model energy slices in a grid.

        Parameters
        ----------
        geom : `~gammapy.maps.WcsGeom`, optional
            Geom to use for plotting.
        **kwargs : dict
            Keyword arguments passed to `~gammapy.maps.WcsMap.plot()`

        Returns
        -------
        ax : `~matplotlib.axes.Axes`, optional
            Axis
        """

        if (geom is None) or geom.is_image:
            raise TypeError("Use .plot() for 2D Maps")
        m = self._get_plot_map(geom)
        m.plot_grid(**kwargs)

    @classmethod
    def from_position(cls, position, **kwargs):
        """Define the position of the model using a sky coord

        Parameters
        ----------
        position : `SkyCoord`
            Position

        Returns
        -------
        model : `SpatialModel`
            Spatial model
        """
        lon_0, lat_0 = position.data.lon, position.data.lat
        return cls(lon_0=lon_0, lat_0=lat_0, frame=position.frame, **kwargs)

    @property
    def evaluation_radius(self):
        """Evaluation radius"""
        return None

    @property
    def evaluation_region(self):
        """Evaluation region"""

        if hasattr(self, "to_region"):
            return self.to_region()
        elif self.evaluation_radius is not None:
            return CircleSkyRegion(center=self.position, radius=self.evaluation_radius,)
        else:
            return None


class PointSpatialModel(SpatialModel):
    r"""Point Source.

    For more information see :ref:`point-spatial-model`.

    Parameters
    ----------
    lon_0, lat_0 : `~astropy.coordinates.Angle`
        Center position
    frame : {"icrs", "galactic"}
        Center position coordinate frame
    """

    tag = ["PointSpatialModel", "point"]
    lon_0 = Parameter("lon_0", "0 deg")
    lat_0 = Parameter("lat_0", "0 deg", min=-90, max=90)
    is_energy_dependent = False

    @property
    def evaluation_bin_size_min(self):
        """ Minimal evaluation bin size (`~astropy.coordinates.Angle`)."""
        return 0 * u.deg

    @property
    def evaluation_radius(self):
        """Evaluation radius (`~astropy.coordinates.Angle`).

        Set as zero degrees.
        """
        return 0 * u.deg

    @staticmethod
    def _grid_weights(x, y, x0, y0):
        """Compute 4-pixel weights such that centroid is preserved."""
        dx = np.abs(x - x0)
        dx = np.where(dx < 1, 1 - dx, 0)

        dy = np.abs(y - y0)
        dy = np.where(dy < 1, 1 - dy, 0)

        return dx * dy

    def is_energy_dependent(self):
        return False


    def evaluate_geom(self, geom):
        """Evaluate model on `~gammapy.maps.Geom`."""
        values = self.integrate_geom(geom).data
        return values / geom.solid_angle()

    def integrate_geom(self, geom, oversampling_factor=None):
        """Integrate model on `~gammapy.maps.Geom`

        Parameters
        ----------
        geom : `Geom`
            Map geometry

        Returns
        -------
        flux : `Map`
            Predicted flux map
        """
        geom_image = geom.to_image()
        if geom.is_hpx:
            idx, weights = geom_image.interp_weights({"skycoord": self.position})
            data = np.zeros(geom_image.data_shape)
            data[tuple(idx)] = weights
        else:
            x, y = geom_image.get_pix()
            x0, y0 = self.position.to_pixel(geom.wcs)
            data = self._grid_weights(x, y, x0, y0)
        return Map.from_geom(geom=geom_image, data=data, unit="")

    def to_region(self, **kwargs):
        """Model outline (`~regions.PointSkyRegion`)."""
        return PointSkyRegion(center=self.position, **kwargs)


class GaussianSpatialModel(SpatialModel):
    r"""Two-dimensional Gaussian model.

    For more information see :ref:`gaussian-spatial-model`.

    Parameters
    ----------
    lon_0, lat_0 : `~astropy.coordinates.Angle`
        Center position
    sigma : `~astropy.coordinates.Angle`
        Length of the major semiaxis of the Gaussian, in angular units.
    e : `float`
        Eccentricity of the Gaussian (:math:`0< e< 1`).
    phi : `~astropy.coordinates.Angle`
        Rotation angle :math:`\phi`: of the major semiaxis.
        Increases counter-clockwise from the North direction.
    frame : {"icrs", "galactic"}
        Center position coordinate frame
    """

    tag = ["GaussianSpatialModel", "gauss"]

    lon_0 = Parameter("lon_0", "0 deg")
    lat_0 = Parameter("lat_0", "0 deg", min=-90, max=90)
    sigma = Parameter("sigma", "1 deg", min=0)
    e = Parameter("e", 0, min=0, max=1, frozen=True)
    phi = Parameter("phi", "0 deg", frozen=True)

    @property
    def evaluation_bin_size_min(self):
        """ Minimal evaluation bin size (`~astropy.coordinates.Angle`) chosen as sigma/3."""
        return self.parameters["sigma"].quantity / 3.0

    @property
    def evaluation_radius(self):
        r"""Evaluation radius (`~astropy.coordinates.Angle`).

        Set as :math:`5\sigma`.
        """
        return 5 * self.parameters["sigma"].quantity

    @staticmethod
    def evaluate(lon, lat, lon_0, lat_0, sigma, e, phi):
        """Evaluate model."""
        sep = angular_separation(lon, lat, lon_0, lat_0)

        if e == 0:
            a = 1.0 - np.cos(sigma)
            norm = (1 / (4 * np.pi * a * (1.0 - np.exp(-1.0 / a)))).value
        else:
            minor_axis, sigma_eff = compute_sigma_eff(
                lon_0, lat_0, lon, lat, phi, sigma, e
            )
            a = 1.0 - np.cos(sigma_eff)
            norm = (1 / (2 * np.pi * sigma * minor_axis)).to_value("sr-1")

        exponent = -0.5 * ((1 - np.cos(sep)) / a)
        return u.Quantity(norm * np.exp(exponent).value, "sr-1", copy=False)

    def to_region(self, x_sigma=1.5, **kwargs):
        """Model outline at a given number of :math:`\sigma`.
        
        Parameters
        ----------
        x_sigma : float
            Number of :math:`\sigma`
            Default is :math:`1.5\sigma` which corresonds to about 68%
            containment for a 2D symetric Gaussian. 

        Returns
        -------
        region : `~regions.EllipseSkyRegion`
            Model outline.
        """

        minor_axis = Angle(self.sigma.quantity * np.sqrt(1 - self.e.quantity ** 2))
        return EllipseSkyRegion(
            center=self.position,
            height=2 * x_sigma * self.sigma.quantity,
            width=2 * x_sigma * minor_axis,
            angle=self.phi.quantity,
            **kwargs,
        )

    @property
    def evaluation_region(self):
        """Evaluation region consistent with evaluation radius """
        return self.to_region(x_sigma=5)


class GeneralizedGaussianSpatialModel(SpatialModel):
    r"""Two-dimensional Generealized Gaussian model.

    For more information see :ref:`generalized-gaussian-spatial-model`.

    Parameters
    ----------
    lon_0, lat_0 : `~astropy.coordinates.Angle`
        Center position
    r_0 : `~astropy.coordinates.Angle`
        Length of the major semiaxis, in angular units.
    eta : `float`
        Shape parameter whitin (0, 1]. Special cases for disk: ->0, Gaussian: 0.5, Laplace:1
    e : `float`
        Eccentricity (:math:`0< e< 1`).
    phi : `~astropy.coordinates.Angle`
        Rotation angle :math:`\phi`: of the major semiaxis.
        Increases counter-clockwise from the North direction.
    frame : {"icrs", "galactic"}
        Center position coordinate frame
    """

    tag = ["GeneralizedGaussianSpatialModel", "gauss-general"]
    lon_0 = Parameter("lon_0", "0 deg")
    lat_0 = Parameter("lat_0", "0 deg", min=-90, max=90)
    r_0 = Parameter("r_0", "1 deg")
    eta = Parameter("eta", 0.5, min=0.01, max=1.0)
    e = Parameter("e", 0.0, min=0.0, max=1.0, frozen=True)
    phi = Parameter("phi", "0 deg", frozen=True)

    @staticmethod
    def evaluate(lon, lat, lon_0, lat_0, r_0, eta, e, phi):
        sep = angular_separation(lon, lat, lon_0, lat_0)
        if isinstance(eta, u.Quantity):
            eta = eta.value  # gamma function does not allow quantities
        minor_axis, r_eff = compute_sigma_eff(lon_0, lat_0, lon, lat, phi, r_0, e)
        z = sep / r_eff
        norm = 1 / (2 * np.pi * minor_axis * r_0 * eta * scipy.special.gamma(2 * eta))
        return (norm * np.exp(-(z ** (1 / eta)))).to("sr-1")

    @property
    def evaluation_bin_size_min(self):
        """ Minimal evaluation bin size (`~astropy.coordinates.Angle`).

        The bin min size is defined as r_0/(3+8*eta)/(e+1).
        """
        return self.r_0.quantity / (3 + 8 * self.eta.value) / (self.e.value + 1)

    @property
    def evaluation_radius(self):
        r"""Evaluation radius (`~astropy.coordinates.Angle`).
        The evaluation radius is defined as r_eval = r_0*(1+8*eta) so it verifies:
        r_eval -> r_0 if eta -> 0
        r_eval = 5*r_0 > 5*sigma_gauss = 5*r_0/sqrt(2) ~ 3.5*r_0 if eta=0.5
        r_eval = 9*r_0 > 5*sigma_laplace = 5*sqrt(2)*r_0 ~ 7*r_0 if eta = 1
        r_eval -> inf if eta -> inf
        """
        return self.r_0.quantity * (1 + 8 * self.eta.value)

    def to_region(self, x_r_0=1, **kwargs):
        """Model outline at a given number of r_0.
        
        Parameters
        ----------
        x_r_0 : float
            Number of r_0 (Default is 1).

        Returns
        -------
        region : `~regions.EllipseSkyRegion`
            Model outline.
        """

        minor_axis = Angle(self.r_0.quantity * np.sqrt(1 - self.e.quantity ** 2))
        return EllipseSkyRegion(
            center=self.position,
            height=2 * x_r_0 * self.r_0.quantity,
            width=2 * x_r_0 * minor_axis,
            angle=self.phi.quantity,
            **kwargs,
        )

    @property
    def evaluation_region(self):
        """Evaluation region consistent with evaluation radius"""
        scale = self.evaluation_radius / self.r_0.quantity
        return self.to_region(x_r_0=scale)


class DiskSpatialModel(SpatialModel):
    r"""Constant disk model.

    For more information see :ref:`disk-spatial-model`.

    Parameters
    ----------
    lon_0, lat_0 : `~astropy.coordinates.Angle`
        Center position
    r_0 : `~astropy.coordinates.Angle`
        :math:`a`: length of the major semiaxis, in angular units.
    e : `float`
        Eccentricity of the ellipse (:math:`0< e< 1`).
    phi : `~astropy.coordinates.Angle`
        Rotation angle :math:`\phi`: of the major semiaxis.
        Increases counter-clockwise from the North direction.
    edge_width : float
        Width of the edge. The width is defined as the range within which
        the smooth edge of the model drops from 95% to 5% of its amplitude.
        It is given as fraction of r_0.
    frame : {"icrs", "galactic"}
        Center position coordinate frame
    """

    tag = ["DiskSpatialModel", "disk"]
    lon_0 = Parameter("lon_0", "0 deg")
    lat_0 = Parameter("lat_0", "0 deg", min=-90, max=90)
    r_0 = Parameter("r_0", "1 deg", min=0)
    e = Parameter("e", 0, min=0, max=1, frozen=True)
    phi = Parameter("phi", "0 deg", frozen=True)
    edge_width = Parameter("edge_width", value=0.01, min=0, max=1, frozen=True)

    @property
    def evaluation_bin_size_min(self):
        """ Minimal evaluation bin size (`~astropy.coordinates.Angle`).

        The bin min size is defined as r_0*(1-edge_width)/10.
        """
        return self.r_0.quantity * (1 - self.edge_width.quantity) / 10.0

    @property
    def evaluation_radius(self):
        """Evaluation radius (`~astropy.coordinates.Angle`).
    
        Set to the length of the semi-major axis plus the edge width.
        """
<<<<<<< HEAD
        return self.r_0.quantity + self.edge.quantity
=======
        return 1.1 * self.r_0.quantity * (1 + self.edge_width.quantity)
>>>>>>> e744b42c

    @staticmethod
    def _evaluate_norm_factor(r_0, e):
        """Compute the normalization factor."""
        semi_minor = r_0 * np.sqrt(1 - e ** 2)

        def integral_fcn(x, a, b):
            A = 1 / np.sin(a) ** 2
            B = 1 / np.sin(b) ** 2
            C = A - B
            cs2 = np.cos(x) ** 2

            return 1 - np.sqrt(1 - 1 / (B + C * cs2))

        return (
            2
            * scipy.integrate.quad(
                lambda x: integral_fcn(x, r_0, semi_minor), 0, np.pi
            )[0]
        ) ** -1

    @staticmethod
    def _evaluate_smooth_edge(x, width):
        value = (x / width).to_value("")
        edge_width_95 = 2.326174307353347
        return 0.5 * (1 - scipy.special.erf(value * edge_width_95))

    def evaluate(self, lon, lat, lon_0, lat_0, r_0, e, phi, edge_width):
        """Evaluate model."""
        sep = angular_separation(lon, lat, lon_0, lat_0)

        if e == 0:
            sigma_eff = r_0
        else:
            sigma_eff = compute_sigma_eff(lon_0, lat_0, lon, lat, phi, r_0, e)[1]

        norm = DiskSpatialModel._evaluate_norm_factor(r_0, e)

        in_ellipse = DiskSpatialModel._evaluate_smooth_edge(
            sep - sigma_eff, sigma_eff * edge_width
        )
        return u.Quantity(norm * in_ellipse, "sr-1", copy=False)

    def to_region(self, **kwargs):
        """Model outline (`~regions.EllipseSkyRegion`)."""
        minor_axis = Angle(self.r_0.quantity * np.sqrt(1 - self.e.quantity ** 2))
        return EllipseSkyRegion(
            center=self.position,
            height=2 * self.r_0.quantity,
            width=2 * minor_axis,
            angle=self.phi.quantity,
            **kwargs,
        )


class ShellSpatialModel(SpatialModel):
    r"""Shell model.

    For more information see :ref:`shell-spatial-model`.

    Parameters
    ----------
    lon_0, lat_0 : `~astropy.coordinates.Angle`
        Center position
    radius : `~astropy.coordinates.Angle`
        Inner radius, :math:`r_{in}`
    width : `~astropy.coordinates.Angle`
        Shell width
    frame : {"icrs", "galactic"}
        Center position coordinate frame

    See Also
    --------
    Shell2SpatialModel
    """

    tag = ["ShellSpatialModel", "shell"]
    lon_0 = Parameter("lon_0", "0 deg")
    lat_0 = Parameter("lat_0", "0 deg", min=-90, max=90)
    radius = Parameter("radius", "1 deg")
    width = Parameter("width", "0.2 deg")

    @property
    def evaluation_bin_size_min(self):
        """ Minimal evaluation bin size (`~astropy.coordinates.Angle`).

        The bin min size is defined as the shell width.
        """
        return self.width.quantity

    @property
    def evaluation_radius(self):
        r"""Evaluation radius (`~astropy.coordinates.Angle`).

        Set to :math:`r_\text{out}`.
        """
        return self.radius.quantity + self.width.quantity

    @staticmethod
    def evaluate(lon, lat, lon_0, lat_0, radius, width):
        """Evaluate model."""
        sep = angular_separation(lon, lat, lon_0, lat_0)
        radius_out = radius + width

        norm = 3 / (2 * np.pi * (radius_out ** 3 - radius ** 3))

        with np.errstate(invalid="ignore"):
            # np.where and np.select do not work with quantities, so we use the
            # workaround with indexing
            value = np.sqrt(radius_out ** 2 - sep ** 2)
            mask = sep < radius
            value[mask] = (value - np.sqrt(radius ** 2 - sep ** 2))[mask]
            value[sep > radius_out] = 0

        return norm * value

    def to_region(self, **kwargs):
        """Model outline (`~regions.CircleAnnulusSkyRegion`)."""
        return CircleAnnulusSkyRegion(
            center=self.position,
            inner_radius=self.radius.quantity,
            outer_radius=self.radius.quantity + self.width.quantity,
            **kwargs,
        )


class Shell2SpatialModel(SpatialModel):
    r"""Shell model with outer radius and relative width parametrization

    For more information see :ref:`shell2-spatial-model`.

    Parameters
    ----------
    lon_0, lat_0 : `~astropy.coordinates.Angle`
        Center position
    r_0 : `~astropy.coordinates.Angle`
        Outer radius, :math:`r_{out}`
    eta : float
        Shell width relative to outer radius, r_0, should be within (0,1]
    frame : {"icrs", "galactic"}
        Center position coordinate frame

    See Also
    --------
    ShellSpatialModel
    """

    tag = ["Shell2SpatialModel", "shell2"]
    lon_0 = Parameter("lon_0", "0 deg")
    lat_0 = Parameter("lat_0", "0 deg", min=-90, max=90)
    r_0 = Parameter("r_0", "1 deg")
    eta = Parameter("eta", 0.2, min=0.02, max=1)

    @property
<<<<<<< HEAD
=======
    def evaluation_bin_size_min(self):
        """ Minimal evaluation bin size (`~astropy.coordinates.Angle`).

        The bin min size is defined as r_0*eta.
        """
        return self.eta.value * self.r_0

    @property
>>>>>>> e744b42c
    def evaluation_radius(self):
        r"""Evaluation radius (`~astropy.coordinates.Angle`).

        Set to :math:`r_\text{out}`.
        """
        return self.r_0.quantity

    @property
    def r_in(self):
        return (1 - self.eta.quantity) * self.r_0.quantity

    @staticmethod
    def evaluate(lon, lat, lon_0, lat_0, r_0, eta):
        """Evaluate model."""
        sep = angular_separation(lon, lat, lon_0, lat_0)
        r_in = (1 - eta) * r_0

        norm = 3 / (2 * np.pi * (r_0 ** 3 - r_in ** 3))

        with np.errstate(invalid="ignore"):
            # np.where and np.select do not work with quantities, so we use the
            # workaround with indexing
            value = np.sqrt(r_0 ** 2 - sep ** 2)
            mask = sep < r_in
            value[mask] = (value - np.sqrt(r_in ** 2 - sep ** 2))[mask]
            value[sep > r_0] = 0

        return norm * value

    def to_region(self, **kwargs):
        """Model outline (`~regions.CircleAnnulusSkyRegion`)."""
        return CircleAnnulusSkyRegion(
            center=self.position,
            inner_radius=self.r_in,
            outer_radius=self.r_0.quantity,
            **kwargs,
        )


class ConstantSpatialModel(SpatialModel):
    """Spatially constant (isotropic) spatial model.

    For more information see :ref:`constant-spatial-model`.

    Parameters
    ----------
    value : `~astropy.units.Quantity`
        Value
    """

    tag = ["ConstantSpatialModel", "const"]
    value = Parameter("value", "1 sr-1", frozen=True)

    frame = "icrs"
    evaluation_radius = None
    position = None

    def to_dict(self, full_output=False):
        """Create dict for YAML serilisation"""
        # redefined to ignore frame attribute from parent class
        data = super().to_dict(full_output)
        data.pop("frame")
        data["parameters"] = data.pop("parameters")
        return data

    @staticmethod
    def evaluate(lon, lat, value):
        """Evaluate model."""
        return value

    @staticmethod
    def to_region(**kwargs):
        """Model outline (`~regions.EllipseSkyRegion`)."""
        return EllipseSkyRegion(
            center=SkyCoord(np.nan * u.deg, np.nan * u.deg),
            height=np.nan * u.deg,
            width=np.nan * u.deg,
            angle=np.nan * u.deg,
            **kwargs,
        )


class ConstantFluxSpatialModel(SpatialModel):
    """Spatially constant flux spatial model.

    For more information see :ref:`constant-spatial-model`.

    """

    tag = ["ConstantFluxSpatialModel", "const-flux"]

    frame = "icrs"
    evaluation_radius = None
    position = None

    def to_dict(self, full_output=False):
        """Create dict for YAML serilisation"""
        # redefined to ignore frame attribute from parent class
        data = super().to_dict(full_output)
        data.pop("frame")
        return data

    @staticmethod
    def evaluate(lon, lat):
        """Evaluate model."""
        return 1/u.sr

    @staticmethod
    def evaluate_geom(geom):
        """Evaluate model."""
        return 1 / geom.solid_angle()

    @staticmethod
    def integrate_geom(geom, oversampling_factor=None):
        """Evaluate model."""
        return Map.from_geom(geom=geom, data=1)

    @staticmethod
    def to_region(**kwargs):
        """Model outline (`~regions.EllipseSkyRegion`)."""
        return EllipseSkyRegion(
            center=SkyCoord(np.nan * u.deg, np.nan * u.deg),
            height=np.nan * u.deg,
            width=np.nan * u.deg,
            angle=np.nan * u.deg,
            **kwargs,
        )


class TemplateSpatialModel(SpatialModel):
    """Spatial sky map template model.

    For more information see :ref:`template-spatial-model`.

    Parameters
    ----------
    map : `~gammapy.maps.Map`
        Map template.
    meta : dict, optional
        Meta information, meta['filename'] will be used for serialization
    normalize : bool
        Normalize the input map so that it integrates to unity.
    interp_kwargs : dict
        Interpolation keyword arguments passed to `gammapy.maps.Map.interp_by_coord`.
        Default arguments are {'interp': 'linear', 'fill_value': 0}.
    """

    tag = ["TemplateSpatialModel", "template"]

    def __init__(
        self, map, meta=None, normalize=True, interp_kwargs=None, filename=None,
    ):
        if (map.data < 0).any():
            log.warning("Map has negative values. Check and fix this!")

        if filename is not None:
            filename = str(make_path(filename))

        self.normalize = normalize

        if normalize:
            # Normalize the diffuse map model so that it integrates to unity
            if map.geom.is_image:
                data_sum = map.data.sum()
            else:
                # Normalize in each energy bin
                data_sum = map.data.sum(axis=(1, 2)).reshape((-1, 1, 1))

            data = map.data / data_sum
            data /= map.geom.solid_angle().to_value("sr")
            map = map.copy(data=data, unit="sr-1")

        if map.unit.is_equivalent(""):
            map = map.copy(unit="sr-1")
            log.warning("Missing spatial template unit, assuming sr^-1")

        self._map = map.copy()

        self.meta = dict() if meta is None else meta
        interp_kwargs = {} if interp_kwargs is None else interp_kwargs
        interp_kwargs.setdefault("method", "linear")
        interp_kwargs.setdefault("fill_value", 0)
        self._interp_kwargs = interp_kwargs
        self.filename = filename
        super().__init__()

    @property
    def map(self):
        """Template map  (`~gammapy.maps.Map`)"""
        return self._map

    @property
    def is_energy_dependent(self):
        return "energy_true" in self.map.geom.axes.names

    @property
    def evaluation_radius(self):
        """Evaluation radius (`~astropy.coordinates.Angle`).

        Set to half of the maximal dimension of the map.
        """
        return np.max(self.map.geom.width) / 2.0

    @classmethod
    def read(cls, filename, normalize=True, **kwargs):
        """Read spatial template model from FITS image.
        If unit is not given in the FITS header the default is ``sr-1``.

        Parameters
        ----------
        filename : str
            FITS image filename.
        normalize : bool
            Normalize the input map so that it integrates to unity.
        kwargs : dict
            Keyword arguments passed to `Map.read()`.
        """
        m = Map.read(filename, **kwargs)
        return cls(m, normalize=normalize, filename=filename)

    def evaluate(self, lon, lat, energy=None):
        coord = {
            "lon": lon.to_value("deg"),
            "lat": lat.to_value("deg"),
        }
        if energy is not None:
            coord["energy_true"] = energy

        val = self.map.interp_by_coord(coord, **self._interp_kwargs)
        return u.Quantity(val, self.map.unit, copy=False)

    @property
    def position(self):
        """`~astropy.coordinates.SkyCoord`"""
        return self.map.geom.center_skydir

    @property
    def position_lonlat(self):
        """Spatial model center position `(lon, lat)` in rad and frame of the model"""
        lon = self.position.data.lon.rad
        lat = self.position.data.lat.rad
        return lon, lat

    @property
    def frame(self):
        return self.position.frame.name

    @classmethod
    def from_dict(cls, data):
        filename = data["filename"]
        normalize = data.get("normalize", True)
        m = Map.read(filename)
        return cls(m, normalize=normalize, filename=filename)

    def to_dict(self, full_output=False):
        """Create dict for YAML serilisation"""
        data = super().to_dict(full_output)
        data["filename"] = self.filename
        data["normalize"] = self.normalize
        data["unit"] = str(self.map.unit)
        return data

    def write(self, overwrite=False):
        if self.filename is None:
            raise IOError("Missing filename")
        elif os.path.isfile(self.filename) and not overwrite:
            log.warning("Template file already exits, and overwrite is False")
        else:
            self.map.write(self.filename)

    def to_region(self, **kwargs):
<<<<<<< HEAD
        """Model outline from template map boundary (`~regions.PolygonSkyRegion`)."""
        footprint = self.map.geom.wcs.calc_footprint()
        return PolygonSkyRegion(
            vertices=SkyCoord(footprint, unit="deg", frame=self.frame, **kwargs)
=======
        """Model outline from template map boundary (`~regions.RectangleSkyRegion`)."""
        return RectangleSkyRegion(
            center=self.map.geom.center_skydir,
            width=self.map.geom.width[0][0],
            height=self.map.geom.width[1][0],
            **kwargs,
>>>>>>> e744b42c
        )

    def plot(self, ax=None, geom=None, **kwargs):
        if geom is None:
            geom = self.map.geom
        super().plot(ax=ax, geom=geom, **kwargs)

    def plot_interative(self, ax=None, geom=None, **kwargs):
        if geom is None:
            geom = self.map.geom
        super().plot_interative(ax=ax, geom=geom, **kwargs)<|MERGE_RESOLUTION|>--- conflicted
+++ resolved
@@ -62,13 +62,10 @@
 
         return self.evaluate(lon, lat, **kwargs)
 
-<<<<<<< HEAD
-=======
     @property
     def evaluation_bin_size_min(self):
         return None
 
->>>>>>> e744b42c
     # TODO: make this a hard-coded class attribute?
     @lazyproperty
     def is_energy_dependent(self):
@@ -155,11 +152,7 @@
         `~gammapy.maps.Map`
 
         """
-<<<<<<< HEAD
-        coords = geom.to_image().get_coord(frame=self.frame)
-=======
         coords = geom.get_coord(frame=self.frame, sparse=True)
->>>>>>> e744b42c
 
         if self.is_energy_dependent:
             return self(coords.lon, coords.lat, energy=coords["energy_true"])
@@ -190,18 +183,6 @@
         `~gammapy.maps.Map` or `gammapy.maps.RegionNDMap`, containing
                 the integral value in each spatial bin.
         """
-<<<<<<< HEAD
-        if geom.is_region:
-            wcs_geom = geom.to_wcs_geom().to_image()
-            mask = geom.contains(wcs_geom.get_coord())
-            values = self.evaluate_geom(wcs_geom)
-            data = ((values * wcs_geom.solid_angle())[mask]).sum()
-        else:
-            values = self.evaluate_geom(geom)
-            data = values * geom.solid_angle()
-
-        return Map.from_geom(geom=geom, data=data.value, unit=data.unit)
-=======
         wcs_geom = geom
         mask = None
 
@@ -260,7 +241,6 @@
                 geom, data=np.sum(result.data[mask]), unit=result.unit
             )
         return result
->>>>>>> e744b42c
 
     def to_dict(self, full_output=False):
         """Create dict for YAML serilisation"""
@@ -727,11 +707,7 @@
     
         Set to the length of the semi-major axis plus the edge width.
         """
-<<<<<<< HEAD
-        return self.r_0.quantity + self.edge.quantity
-=======
         return 1.1 * self.r_0.quantity * (1 + self.edge_width.quantity)
->>>>>>> e744b42c
 
     @staticmethod
     def _evaluate_norm_factor(r_0, e):
@@ -886,8 +862,6 @@
     eta = Parameter("eta", 0.2, min=0.02, max=1)
 
     @property
-<<<<<<< HEAD
-=======
     def evaluation_bin_size_min(self):
         """ Minimal evaluation bin size (`~astropy.coordinates.Angle`).
 
@@ -896,7 +870,6 @@
         return self.eta.value * self.r_0
 
     @property
->>>>>>> e744b42c
     def evaluation_radius(self):
         r"""Evaluation radius (`~astropy.coordinates.Angle`).
 
@@ -1168,19 +1141,12 @@
             self.map.write(self.filename)
 
     def to_region(self, **kwargs):
-<<<<<<< HEAD
-        """Model outline from template map boundary (`~regions.PolygonSkyRegion`)."""
-        footprint = self.map.geom.wcs.calc_footprint()
-        return PolygonSkyRegion(
-            vertices=SkyCoord(footprint, unit="deg", frame=self.frame, **kwargs)
-=======
         """Model outline from template map boundary (`~regions.RectangleSkyRegion`)."""
         return RectangleSkyRegion(
             center=self.map.geom.center_skydir,
             width=self.map.geom.width[0][0],
             height=self.map.geom.width[1][0],
             **kwargs,
->>>>>>> e744b42c
         )
 
     def plot(self, ax=None, geom=None, **kwargs):
