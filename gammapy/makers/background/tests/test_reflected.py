--- conflicted
+++ resolved
@@ -302,12 +302,8 @@
 
 
 def test_wobble_regions_finder_overlapping(caplog):
-<<<<<<< HEAD
-    """Test that overlapping regions are not produced"""
-=======
     '''Test that overlapping regions are not produced'''
     center = SkyCoord(83.6333313, 21.51444435, unit="deg", frame="icrs")
->>>>>>> 3cbbbcf7
     source_angle = 35 * u.deg
 
     on_region = CircleSkyRegion(
